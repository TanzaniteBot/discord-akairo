// @ts-check
"use strict";

/**
 * @typedef {import("discord.js").InteractionReplyOptions} InteractionReplyOptions
 * @typedef {import("discord.js").CommandInteraction} CommandInteraction
 * @typedef {import("discord.js").User} User
 * @typedef {import("discord.js").TextChannel} TextChannel
 * @typedef {import("discord.js").DMChannel } DMChannel
 * @typedef {import("discord.js").PartialDMChannel } PartialDMChannel
 * @typedef {import("discord.js").NewsChannel} NewsChannel
 * @typedef {import("discord.js").ThreadChannel} ThreadChannel
 * @typedef {import("discord.js").GuildMember} GuildMember
 * @typedef {import("discord.js").Guild} Guild
 * @typedef {import("discord-api-types").APIMessage} APIMessage
 * @typedef {import("discord.js").Snowflake} Snowflake
 * @typedef {import("discord.js").MessagePayload} MessagePayload
 * @typedef {import("discord-api-types/v9").APIInteractionGuildMember} APIInteractionGuildMember
 * @typedef {import("../struct/AkairoClient")} AkairoClient
 * @typedef {import("../struct/commands/CommandUtil")} CommandUtil
 * @typedef {import("../struct/commands/Command")} Command
 */
/**
 * @typedef {Object} TempMessage
 * @property {CommandUtil} [util] - command util
 * @typedef {import("discord.js").Message & TempMessage} Message
 */

/**
 * A command interaction represented as a message.
 * @param {AkairoClient} client - AkairoClient
 * @param {CommandInteraction} interaction - CommandInteraction
 * @param {{slash: boolean, replied: boolean}} additionalInfo - Other information
 */
class AkairoMessage {
	/**
	 * A command interaction represented as a message.
	 * @param {AkairoClient} client - AkairoClient
	 * @param {CommandInteraction} interaction - CommandInteraction
	 * @param {{slash: boolean, replied: boolean, command: Command}} additionalInfo - Other information
	 */
<<<<<<< HEAD
	constructor(client, interaction, { slash, replied, command }) {
		/**
		 * The author of the interaction.
		 * @type {User}
		 */
		this.author = interaction.user;

		/**
		 * The channel that the interaction was sent in.
		 * @type {TextChannel | DMChannel | NewsChannel | ThreadChannel | PartialDMChannel}
		 */
		this.channel = interaction.channel;

		/**
		 * The Akairo client.
		 * @type {AkairoClient}
		 */
		this.client = client;

		/**
		 * The command name and arguments represented as a string.
		 * @type {string}
		 */
		this.content = `/${interaction.commandName}`;

		/**
		 * The time the interaction was sent.
		 * @type {Date}
		 */
		this.createdAt = interaction.createdAt;

		/**
		 * The timestamp the interaction was sent at.
		 * @type {number}
		 */
		this.createdTimestamp = interaction.createdTimestamp;

		/**
		 * The guild the interaction was sent in (if in a guild channel).
		 * @type {Guild}
		 */
		this.guild = interaction.guild;

		/**
		 * The ID of the interaction.
		 * @type {Snowflake}
		 */
		this.id = interaction.id;

		/**
		 * The command interaction.
		 * @type {CommandInteraction}
		 */
		this.interaction = interaction;

		/**
		 * Represents the author of the interaction as a guild member.
		 * Only available if the interaction comes from a guild where the author is still a member.
		 * @type {GuildMember|APIInteractionGuildMember}
		 */
		this.member = interaction.member;

		/**
		 * Whether or not the interaction has been replied to.
		 * @type {boolean}
		 */
		this.replied = replied;

		/**
		 * Utilities for command responding.
		 * @type {CommandUtil}
		 */
		// @ts-expect-error
		this.util = { parsed: { slash } };
		for (const option of command.slashOptions) {
			this.content += ` ${option.name}: ${interaction.options.get(
				option.name,
				option.required || false
			)}`;
		}
	}

	/**
	 * Replies or edits the reply of the slash command.
	 * @param {string | MessagePayload | InteractionReplyOptions} options The options to edit the reply.
	 * @returns {Promise<Message | APIMessage>}
	 */
	reply(options) {
		return this.util.reply(options);
	}

	/**
=======
	constructor(client, interaction, { slash, replied }) {
		this.author = interaction.user;
		this.channel = interaction.channel;
		this.client = client;
		this.content = `/${interaction.commandName}`;
		this.createdAt = interaction.createdAt;
		this.createdTimestamp = interaction.createdTimestamp;
		this.guild = interaction.guild;
		this.id = interaction.id;
		this.interaction = interaction;
		this.member = interaction.member;
		this.replied = replied;
		this.util = { parsed: { slash } };
		for (const option of interaction.options._options.values()) {
			if (option.member) {
				this.content += ` ${option.name}: ${option.member}`;
			} else if (option.channel) {
				this.content += ` ${option.name}: ${option.channel}`;
			} else if (option.role) {
				this.content += ` ${option.name}: ${option.role}`;
			} else {
				this.content += ` ${option.name}: ${option.value}`;
			}
		}
	}

	/**
	 * Replies or edits the reply of the slash command.
	 * @param {string | InteractionReplyOptions} options The options to edit the reply.
	 * @returns {Promise<void>}
	 */
	reply(options) {
		return this.util.reply(options);
	}

	/**
>>>>>>> 41432427
	 * Deletes the reply to the command.
	 * @returns {Promise<void>}
	 */
	delete() {
		return this.interaction.deleteReply();
	}
}
module.exports = AkairoMessage;<|MERGE_RESOLUTION|>--- conflicted
+++ resolved
@@ -15,7 +15,7 @@
  * @typedef {import("discord-api-types").APIMessage} APIMessage
  * @typedef {import("discord.js").Snowflake} Snowflake
  * @typedef {import("discord.js").MessagePayload} MessagePayload
- * @typedef {import("discord-api-types/v9").APIInteractionGuildMember} APIInteractionGuildMember
+ * @typedef {import("discord-api-types/v8").APIInteractionGuildMember} APIInteractionGuildMember
  * @typedef {import("../struct/AkairoClient")} AkairoClient
  * @typedef {import("../struct/commands/CommandUtil")} CommandUtil
  * @typedef {import("../struct/commands/Command")} Command
@@ -39,7 +39,6 @@
 	 * @param {CommandInteraction} interaction - CommandInteraction
 	 * @param {{slash: boolean, replied: boolean, command: Command}} additionalInfo - Other information
 	 */
-<<<<<<< HEAD
 	constructor(client, interaction, { slash, replied, command }) {
 		/**
 		 * The author of the interaction.
@@ -117,7 +116,6 @@
 		for (const option of command.slashOptions) {
 			this.content += ` ${option.name}: ${interaction.options.get(
 				option.name,
-				option.required || false
 			)}`;
 		}
 	}
@@ -132,44 +130,6 @@
 	}
 
 	/**
-=======
-	constructor(client, interaction, { slash, replied }) {
-		this.author = interaction.user;
-		this.channel = interaction.channel;
-		this.client = client;
-		this.content = `/${interaction.commandName}`;
-		this.createdAt = interaction.createdAt;
-		this.createdTimestamp = interaction.createdTimestamp;
-		this.guild = interaction.guild;
-		this.id = interaction.id;
-		this.interaction = interaction;
-		this.member = interaction.member;
-		this.replied = replied;
-		this.util = { parsed: { slash } };
-		for (const option of interaction.options._options.values()) {
-			if (option.member) {
-				this.content += ` ${option.name}: ${option.member}`;
-			} else if (option.channel) {
-				this.content += ` ${option.name}: ${option.channel}`;
-			} else if (option.role) {
-				this.content += ` ${option.name}: ${option.role}`;
-			} else {
-				this.content += ` ${option.name}: ${option.value}`;
-			}
-		}
-	}
-
-	/**
-	 * Replies or edits the reply of the slash command.
-	 * @param {string | InteractionReplyOptions} options The options to edit the reply.
-	 * @returns {Promise<void>}
-	 */
-	reply(options) {
-		return this.util.reply(options);
-	}
-
-	/**
->>>>>>> 41432427
 	 * Deletes the reply to the command.
 	 * @returns {Promise<void>}
 	 */
