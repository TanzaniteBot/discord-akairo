<<<<<<< HEAD
// @ts-check
"use strict";

/**
 * @typedef {import("discord.js").MessageOptions} MessageOptions
 * @typedef {import("discord.js").ReplyMessageOptions} ReplyMessageOptions
 * @typedef {import("discord.js").MessageEditOptions} MessageEditOptions
 * @typedef {import("discord.js").Snowflake} Snowflake
 * @typedef {import("discord.js").InteractionReplyOptions} InteractionReplyOptions
 * @typedef {import("discord.js").MessageEmbed} MessageEmbed
 * @typedef {import("discord.js").WebhookEditMessageOptions} WebhookEditMessageOptions
 * @typedef {import("discord.js").MessageEmbedOptions} MessageEmbedOptions
 * @typedef {import("discord-api-types/v9").APIMessage} APIMessage
 * @typedef {import("../../struct/commands/CommandHandler")} CommandHandler
 * @typedef {import("../../util/AkairoMessage")} AkairoMessage
 * @typedef {import("../../struct/commands/CommandHandler").ParsedComponentData} ParsedComponentData
 */
/**
 * @typedef {Object} TempMessage
 * @property {CommandUtil} [util] - command util
 * @typedef {import("discord.js").Message & TempMessage} Message
 */

const {
	Collection,
	MessagePayload,
	CommandInteraction
} = require("discord.js");
=======
const { Collection, MessagePayload } = require("discord.js");
>>>>>>> 41432427

/**
 * Command utilities.
 * @param {CommandHandler} handler - The command handler.
 * @param {Message} message - Message that triggered the command.
 */
class CommandUtil {
	/**
	 * @param {CommandHandler} handler - The command handler.
	 * @param {Message|AkairoMessage} message - The message
	 */
	constructor(handler, message) {
		/**
		 * The command handler.
		 * @type {CommandHandler}
		 */
		this.handler = handler;

		/**
		 * Message that triggered the command.
		 * @type {Message | AkairoMessage}
		 */
		this.message = message;

		/**
		 * The parsed components.
		 * @type {?ParsedComponentData}
		 */
		this.parsed = null;

		/**
		 * Whether or not the last response should be edited.
		 * @type {boolean}
		 */
		this.shouldEdit = false;

		/**
		 * The last response sent.
		 * @type {?Message | ?RawMessage | ?}
		 */
		this.lastResponse = null;

		if (this.handler.storeMessages) {
			/**
			 * Messages stored from prompts and prompt replies.
			 * @type {Collection<Snowflake, Message>}
			 */
			this.messages = new Collection();
		} else {
			this.messages = null;
		}

		/**
		 * Whether or not the command is a slash command.
		 * @type {boolean}
		 */
		this.isSlash = !!message.interaction;
	}

	/**
	 * Sets the last response.
<<<<<<< HEAD
	 * @param {Message} message - Message to set.
=======
	 * @param {Message | Message[]} message - Message to set.
>>>>>>> 41432427
	 * @returns {Message}
	 */
	setLastResponse(message) {
		if (Array.isArray(message)) {
			this.lastResponse = message.slice(-1)[0];
		} else {
			this.lastResponse = message;
		}
		return this.lastResponse;
	}

	/**
	 * Adds client prompt or user reply to messages.
	 * @param {Message|Message[]} message - Message to add.
	 * @returns {Message|Message[]}
	 */
	addMessage(message) {
		if (this.handler.storeMessages) {
			if (Array.isArray(message)) {
				for (const msg of message) {
					this.messages.set(msg.id, msg);
				}
			} else {
				this.messages.set(message.id, message);
			}
		}

		return message;
	}

	/**
	 * Changes if the message should be edited.
	 * @param {boolean} state - Change to editable or not.
	 * @returns {CommandUtil}
	 */
	setEditable(state) {
		this.shouldEdit = Boolean(state);
		return this;
	}

	/**
	 * Sends a response or edits an old response if available.
	 * @param {string | MessagePayload | MessageOptions | InteractionReplyOptions} options - Options to use.
<<<<<<< HEAD
	 * @returns {Promise<Message|APIMessage>}
=======
	 * @returns {Promise<Message|Message[]|void>}
>>>>>>> 41432427
	 */
	// eslint-disable-next-line consistent-return
	async send(options) {
		const hasFiles =
			typeof options === "string" ? false : options.files?.length > 0;

<<<<<<< HEAD
		/** @type {MessageOptions | InteractionReplyOptions} */
=======
>>>>>>> 41432427
		let newOptions = {};
		if (typeof options === "string") {
			newOptions.content = options;
		} else {
<<<<<<< HEAD
			// @ts-expect-error
			newOptions = options;
		}
		if (!(this.message.interaction instanceof CommandInteraction)) {
			// @ts-expect-error
			if (typeof options !== "string") delete options.ephemeral;
			if (
				this.shouldEdit &&
				!hasFiles &&
				!this.lastResponse.deleted &&
				!this.lastResponse.attachments.size
			) {
				return this.lastResponse.edit(options);
			}
			const sent = await this.message.channel.send(options);

			const lastSent = this.setLastResponse(sent);
			this.setEditable(!lastSent.attachments.size);

			return sent;
		} else {
			// @ts-expect-error
			if (typeof options !== "string") delete options.reply;
			if (
				this.lastResponse ||
				this.message.interaction.deferred ||
				this.message.interaction.replied
			) {
				// @ts-expect-error
				this.lastResponse = await this.message.interaction.editReply(options);
				return this.lastResponse;
			} else {
				// @ts-expect-error
				if (!newOptions.ephemeral) {
					// @ts-expect-error
					options.fetchReply = true;
				}
				// @ts-expect-error
				this.lastResponse = await this.message.interaction.reply(newOptions);
				return this.lastResponse;
			}
		}
=======
			newOptions = options;
		}
		if (!this.isSlash) {
			delete options.ephemeral;
			if (
				this.shouldEdit &&
				!hasFiles &&
				!this.lastResponse.deleted &&
				!this.lastResponse.attachments.size
			) {
				return this.lastResponse.edit(options);
			}
			const sent = await this.message.channel.send(options);
			const lastSent = this.setLastResponse(sent);
			this.setEditable(!lastSent.attachments.size);
			return sent;
		} else {
			delete options.reply;
			if (
				this.lastResponse ||
				this.message.interaction.deferred ||
				this.message.interaction.replied
			) {
				await this.message.interaction.editReply(options);
				this.lastResponse = await this.message.interaction.fetchReply();
				return this.lastResponse;
			} else {
				this.message.interaction.reply(options);
				if (!options.ephemeral) {
					this.lastResponse = await this.message.interaction.fetchReply();
					return this.lastResponse;
				}
			}
		}
>>>>>>> 41432427
	}

	/**
	 * Sends a response, overwriting the last response.
	 * @param {string | MessagePayload | MessageOptions} options - Options to use.
<<<<<<< HEAD
	 * @returns {Promise<Message | APIMessage>}
=======
	 * @returns {Promise<Message|Message[]>}
>>>>>>> 41432427
	 */
	async sendNew(options) {
		if (!(this.message.interaction instanceof CommandInteraction)) {
			const sent = await this.message.channel.send(options);
			const lastSent = this.setLastResponse(sent);
			this.setEditable(!lastSent.attachments.size);
			return sent;
		} else {
			const sent = await this.message.interaction.followUp(options);
			// @ts-expect-error
			this.setLastResponse(sent);
			// @ts-expect-error
			return sent;
		}
	}

	/**
	 * Send an inline reply or respond to a slash command.
	 * @param {string | MessagePayload | ReplyMessageOptions | InteractionReplyOptions} options - Options to use.
<<<<<<< HEAD
	 * @returns {Promise<Message|APIMessage>}
=======
	 * @returns {Promise<Message|Message[]|void>}
>>>>>>> 41432427
	 */
	reply(options) {
		/** @type {ReplyMessageOptions | InteractionReplyOptions} */
		let newOptions = {};
		if (typeof options == "string") {
			newOptions.content = options;
		} else {
			// @ts-expect-error
			newOptions = options;
		}

		if (
			!this.isSlash &&
			!this.shouldEdit &&
			!(newOptions instanceof MessagePayload) &&
<<<<<<< HEAD
			// @ts-expect-error
			!this.message.deleted
		) {
			// @ts-expect-error
=======
			!this.message.deleted
		) {
>>>>>>> 41432427
			newOptions.reply = {
				messageReference: this.message,
				// @ts-expect-error
				failIfNotExists: newOptions.failIfNotExists ?? true
			};
		}
		return this.send(newOptions);
	}

	/**
	 * Edits the last response.
	 * If the message is a slash command, edits the slash response.
<<<<<<< HEAD
	 * @param {string | MessagePayload | WebhookEditMessageOptions} options - Options to use.
=======
	 * @param {string | MessageEditOptions | WebhookEditMessageOptions | MessagePayload} options - Options to use.
>>>>>>> 41432427
	 * @returns {Promise<Message>}
	 */
	edit(options) {
		if (this.isSlash) {
<<<<<<< HEAD
			// @ts-expect-error
			return this.lastResponse.interaction.editReply(options);
=======
			return this.lastResponse.editReply(options);
>>>>>>> 41432427
		} else {
			return this.lastResponse.edit(options);
		}
	}

	/**
	 * Deletes the last response.
	 * @returns {Promise<Message | void>}
	 */
	delete() {
		if (this.isSlash) {
<<<<<<< HEAD
			// @ts-expect-error
			return this.message.interaction.deleteReply();
=======
			return this.message.deleteReply();
>>>>>>> 41432427
		} else {
			return this.lastResponse?.delete();
		}
	}
}

module.exports = CommandUtil;

/**
 * Extra properties applied to the Discord.js message object.
 * @typedef {Object} MessageExtensions
 * @prop {?CommandUtil} util - Utilities for command responding.
 * Available on all messages after 'all' inhibitors and built-in inhibitors (bot, client).
 * Not all properties of the util are available, depending on the input.
 */<|MERGE_RESOLUTION|>--- conflicted
+++ resolved
@@ -1,4 +1,3 @@
-<<<<<<< HEAD
 // @ts-check
 "use strict";
 
@@ -27,9 +26,6 @@
 	MessagePayload,
 	CommandInteraction
 } = require("discord.js");
-=======
-const { Collection, MessagePayload } = require("discord.js");
->>>>>>> 41432427
 
 /**
  * Command utilities.
@@ -91,11 +87,7 @@
 
 	/**
 	 * Sets the last response.
-<<<<<<< HEAD
 	 * @param {Message} message - Message to set.
-=======
-	 * @param {Message | Message[]} message - Message to set.
->>>>>>> 41432427
 	 * @returns {Message}
 	 */
 	setLastResponse(message) {
@@ -139,26 +131,18 @@
 	/**
 	 * Sends a response or edits an old response if available.
 	 * @param {string | MessagePayload | MessageOptions | InteractionReplyOptions} options - Options to use.
-<<<<<<< HEAD
 	 * @returns {Promise<Message|APIMessage>}
-=======
-	 * @returns {Promise<Message|Message[]|void>}
->>>>>>> 41432427
 	 */
 	// eslint-disable-next-line consistent-return
 	async send(options) {
 		const hasFiles =
 			typeof options === "string" ? false : options.files?.length > 0;
 
-<<<<<<< HEAD
 		/** @type {MessageOptions | InteractionReplyOptions} */
-=======
->>>>>>> 41432427
 		let newOptions = {};
 		if (typeof options === "string") {
 			newOptions.content = options;
 		} else {
-<<<<<<< HEAD
 			// @ts-expect-error
 			newOptions = options;
 		}
@@ -201,52 +185,12 @@
 				return this.lastResponse;
 			}
 		}
-=======
-			newOptions = options;
-		}
-		if (!this.isSlash) {
-			delete options.ephemeral;
-			if (
-				this.shouldEdit &&
-				!hasFiles &&
-				!this.lastResponse.deleted &&
-				!this.lastResponse.attachments.size
-			) {
-				return this.lastResponse.edit(options);
-			}
-			const sent = await this.message.channel.send(options);
-			const lastSent = this.setLastResponse(sent);
-			this.setEditable(!lastSent.attachments.size);
-			return sent;
-		} else {
-			delete options.reply;
-			if (
-				this.lastResponse ||
-				this.message.interaction.deferred ||
-				this.message.interaction.replied
-			) {
-				await this.message.interaction.editReply(options);
-				this.lastResponse = await this.message.interaction.fetchReply();
-				return this.lastResponse;
-			} else {
-				this.message.interaction.reply(options);
-				if (!options.ephemeral) {
-					this.lastResponse = await this.message.interaction.fetchReply();
-					return this.lastResponse;
-				}
-			}
-		}
->>>>>>> 41432427
 	}
 
 	/**
 	 * Sends a response, overwriting the last response.
 	 * @param {string | MessagePayload | MessageOptions} options - Options to use.
-<<<<<<< HEAD
 	 * @returns {Promise<Message | APIMessage>}
-=======
-	 * @returns {Promise<Message|Message[]>}
->>>>>>> 41432427
 	 */
 	async sendNew(options) {
 		if (!(this.message.interaction instanceof CommandInteraction)) {
@@ -266,11 +210,7 @@
 	/**
 	 * Send an inline reply or respond to a slash command.
 	 * @param {string | MessagePayload | ReplyMessageOptions | InteractionReplyOptions} options - Options to use.
-<<<<<<< HEAD
 	 * @returns {Promise<Message|APIMessage>}
-=======
-	 * @returns {Promise<Message|Message[]|void>}
->>>>>>> 41432427
 	 */
 	reply(options) {
 		/** @type {ReplyMessageOptions | InteractionReplyOptions} */
@@ -286,15 +226,10 @@
 			!this.isSlash &&
 			!this.shouldEdit &&
 			!(newOptions instanceof MessagePayload) &&
-<<<<<<< HEAD
 			// @ts-expect-error
 			!this.message.deleted
 		) {
 			// @ts-expect-error
-=======
-			!this.message.deleted
-		) {
->>>>>>> 41432427
 			newOptions.reply = {
 				messageReference: this.message,
 				// @ts-expect-error
@@ -307,21 +242,13 @@
 	/**
 	 * Edits the last response.
 	 * If the message is a slash command, edits the slash response.
-<<<<<<< HEAD
 	 * @param {string | MessagePayload | WebhookEditMessageOptions} options - Options to use.
-=======
-	 * @param {string | MessageEditOptions | WebhookEditMessageOptions | MessagePayload} options - Options to use.
->>>>>>> 41432427
 	 * @returns {Promise<Message>}
 	 */
 	edit(options) {
 		if (this.isSlash) {
-<<<<<<< HEAD
 			// @ts-expect-error
 			return this.lastResponse.interaction.editReply(options);
-=======
-			return this.lastResponse.editReply(options);
->>>>>>> 41432427
 		} else {
 			return this.lastResponse.edit(options);
 		}
@@ -333,12 +260,8 @@
 	 */
 	delete() {
 		if (this.isSlash) {
-<<<<<<< HEAD
 			// @ts-expect-error
 			return this.message.interaction.deleteReply();
-=======
-			return this.message.deleteReply();
->>>>>>> 41432427
 		} else {
 			return this.lastResponse?.delete();
 		}
